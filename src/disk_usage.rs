--- conflicted
+++ resolved
@@ -2,12 +2,8 @@
 // Licensed under the MIT License.
 
 use crate::snapshot::{Error, Result};
-<<<<<<< HEAD
 use core::{mem::zeroed, num::NonZeroU64, ops::Range};
-use std::{ffi::CString, os::unix::ffi::OsStrExt, path::Path};
-=======
-use std::{ffi::CString, num::NonZeroU64, ops::Range, os::unix::ffi::OsStrExt as _, path::Path};
->>>>>>> 336885c7
+use std::{ffi::CString, os::unix::ffi::OsStrExt as _, path::Path};
 
 /// Assume roughly 100k per block extra overhead
 ///
