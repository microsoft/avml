[package]
name = "avml"
version = "0.3.0"
license = "MIT"
description = "A portable volatile memory acquisition tool"
authors = ["avml@microsoft.com"]
keywords = ["linux", "memory-forensics", "security"]
categories = ["command-line-utilities"]
homepage = "https://github.com/microsoft/avml"
repository = "https://github.com/microsoft/avml"
readme = "README.md"
<<<<<<< HEAD
autobins = true
=======
edition = "2021"
>>>>>>> 2505d66e

[features]
default = ["put", "blobstore"]
put = ["reqwest", "url", "tokio"]
blobstore = ["url", "azure_core", "azure_storage", "tokio", "tokio-util", "backoff"]

[dependencies]
bytes = "1.1"
elf = "0.0.10"
byteorder = "1.3"
argh = "0.1"
snap = "1.0"
futures = "0.3"
url = { version = "2.2", optional = true }
tokio-util = { version = "0.6", features = ["codec"] , optional = true }
tokio = { version = "1.0", default-features = false, optional = true, features = ["fs"] }
reqwest = { version = "0.11", default-features = false, features = ["rustls-tls"], optional = true}
anyhow = "1.0"
md5 = "0.7"
backoff = { version = "0.3", features = ["tokio"], optional = true}

azure_storage = { git = "https://github.com/azure/azure-sdk-for-rust", default-features = false, features = ["enable_reqwest_rustls", "account", "blob"], optional = true }
azure_core= { git = "https://github.com/azure/azure-sdk-for-rust", default-features= false, features = ["enable_reqwest_rustls"], optional = true }

[profile.release]
opt-level="z"
lto=true
panic="abort"

[[bin]]
name = "avml-upload"
required-features = ["put", "blobstore"]<|MERGE_RESOLUTION|>--- conflicted
+++ resolved
@@ -9,11 +9,7 @@
 homepage = "https://github.com/microsoft/avml"
 repository = "https://github.com/microsoft/avml"
 readme = "README.md"
-<<<<<<< HEAD
-autobins = true
-=======
 edition = "2021"
->>>>>>> 2505d66e
 
 [features]
 default = ["put", "blobstore"]
